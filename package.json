{
  "name": "deterministic-versions",
  "version": "0.5.0",
  "description": "deterministic git-based versioning for applications",
  "main": "lib/index.js",
  "types": "lib/index.d.ts",
  "bin": {
    "deterministic-versions": "lib/cli.js"
  },
  "engines": {
    "node": ">=22"
  },
  "repository": {
    "type": "git",
    "url": "git+ssh://git@github.com/tinyspeck/deterministic-versions.git"
  },
  "author": "Erick Zhao <erick@hotmail.ca>",
  "license": "MIT",
  "scripts": {
    "build": "tsc",
    "lint": "eslint . && prettier . --check",
    "prepublishOnly": "npm run build",
<<<<<<< HEAD
    "test": "vitest run"
=======
    "test": "jest",
    "prepare": "husky"
>>>>>>> fb12ea81
  },
  "files": [
    "lib"
  ],
  "devDependencies": {
    "@types/node": "^22.13.1",
    "@types/semver": "^7.3.9",
    "@typescript-eslint/eslint-plugin": "^8.24.0",
    "@typescript-eslint/parser": "^8.24.0",
    "eslint": "^8.57.0",
    "eslint-config-prettier": "^8.5.0",
<<<<<<< HEAD
=======
    "husky": "^9.1.7",
    "jest": "^28.1.0",
    "lint-staged": "^16.0.0",
>>>>>>> fb12ea81
    "prettier": "^2.6.2",
    "typescript": "^5.7.0",
    "vitest": "^3.1.3"
  },
  "dependencies": {
    "@malept/cross-spawn-promise": "^2.0.0",
    "@octokit/rest": "^20.1.2",
    "commander": "^13.1.0",
    "dotenv": "^16.0.1",
    "semver": "^7.3.7"
  },
  "lint-staged": {
    "*.{json,md}": [
      "prettier --write"
    ],
    "*.{js,ts,md}": [
      "prettier --write",
      "eslint --fix"
    ]
  }
}<|MERGE_RESOLUTION|>--- conflicted
+++ resolved
@@ -20,12 +20,8 @@
     "build": "tsc",
     "lint": "eslint . && prettier . --check",
     "prepublishOnly": "npm run build",
-<<<<<<< HEAD
-    "test": "vitest run"
-=======
-    "test": "jest",
+    "test": "vitest run",
     "prepare": "husky"
->>>>>>> fb12ea81
   },
   "files": [
     "lib"
@@ -37,12 +33,8 @@
     "@typescript-eslint/parser": "^8.24.0",
     "eslint": "^8.57.0",
     "eslint-config-prettier": "^8.5.0",
-<<<<<<< HEAD
-=======
     "husky": "^9.1.7",
-    "jest": "^28.1.0",
     "lint-staged": "^16.0.0",
->>>>>>> fb12ea81
     "prettier": "^2.6.2",
     "typescript": "^5.7.0",
     "vitest": "^3.1.3"
